--- conflicted
+++ resolved
@@ -5,11 +5,7 @@
 from _pytest.logging import LogCaptureFixture
 from assertpy import assert_that
 
-<<<<<<< HEAD
 from src.clients.api_models import ApiBookPopularityResponse, ApiBookExistsBatchResponse
-=======
-from src.clients.api_models import ApiBookPopularityResponse
->>>>>>> cccf51e0
 from src.clients.book_recommender_api_client_v2 import BookRecommenderApiClientV2, BOOK_POPULARITY_THRESHOLD, \
     BookRecommenderApiClientException, BookRecommenderApiServerException
 from src.dependencies import Properties
@@ -105,7 +101,6 @@
     assert_that(caplog.text).contains("Successfully wrote book: 1")
 
 
-<<<<<<< HEAD
 @pytest.mark.asyncio
 async def test_empty_response_to_see_if_book_exists(httpx_mock,
                                                     book_recommender_api_client_v2: BookRecommenderApiClientV2):
@@ -156,9 +151,6 @@
 
     assert_that(caplog.text).contains("HTTP Error", "Unable to read within timeout", "[1, 2, 3]")
 
-
-=======
->>>>>>> cccf51e0
 @pytest.mark.parametrize("expected_response_code", [500, 501, 502, 503, 504])
 @pytest.mark.asyncio
 async def test_5xx_custom_exception_on_book_put(expected_response_code, httpx_mock,
