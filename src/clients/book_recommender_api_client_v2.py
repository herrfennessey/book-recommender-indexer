import asyncio
import logging
from functools import lru_cache
from typing import List, Dict, Any

import httpx
from fastapi import Depends
from starlette.status import HTTP_429_TOO_MANY_REQUESTS, HTTP_503_SERVICE_UNAVAILABLE, HTTP_504_GATEWAY_TIMEOUT
from tenacity import retry, retry_if_exception_type, stop_after_attempt, RetryError, wait_fixed

from src.clients.api_models import ApiBookPopularityResponse, UserBookPopularityResponse, SingleBookPopularityResponse, \
<<<<<<< HEAD
    BookV1ApiRequest, ApiBookExistsBatchResponse, ApiBookExistsBatchRequest
=======
    BookV1ApiRequest
>>>>>>> cccf51e0
from src.dependencies import Properties

logger = logging.getLogger(__name__)

BOOK_POPULARITY_THRESHOLD = 5


@lru_cache()
def get_properties():
    return Properties()


class BookRecommenderApiClientException(Exception):
    pass


class BookRecommenderApiServerException(Exception):
    pass


class RetryableException(Exception):
    pass


class NonRetryableException(Exception):
    pass


class BookRecommenderApiClientV2(object):
    def __init__(self, properties):
        self.base_url = properties.book_recommender_api_base_url_v2

    async def is_ready(self):
        url = f"{self.base_url}"
        try:
            response = httpx.get(url)
            if not response.is_error:
                return True
        except Exception as e:
            logger.error("Could not reach Book Recommender API V2 for readiness check: {}".format(e))

        return False

    async def get_book_popularity(self, book_ids: List[int]) -> ApiBookPopularityResponse:
        """
        Function which will query book_recommender_api to see the number of users who reference this book ID. We expect
        large batch sizes, so we will use asyncio to make the request complete as fast as possible.

        :param book_ids: List of book IDs to check
        :return: Dict of book_id -> popularity
        """
        tasks = []
        for book_ids in book_ids:
            task = asyncio.create_task(self._make_book_popularity_request(book_ids))
            tasks.append(task)

        book_info = {}
        results = await asyncio.gather(*tasks, return_exceptions=True)
        for result in results:
            # This suppresses the exception from spoiling the batch,
            if type(result) in (RetryError, NonRetryableException):
                # We either exhausted the retries, or are choosing to not retry
                continue
            if issubclass(type(result), Exception):
                logging.warning("Uncaught exception trying to get book popularity: {} {}".format(type(result), result))
                continue
            book_info[result.book_id] = result.user_count

        return ApiBookPopularityResponse(book_info=book_info)

    async def create_book(self, book_dict: Dict[str, Any]):
        book_id = book_dict.get("book_id")
        book = BookV1ApiRequest(**book_dict)
        url = f"{self.base_url}/books/{book_id}"
        try:
            response = httpx.put(url, json=book.dict())
            if not response.is_error:
                logger.info("Successfully wrote book: {}".format(book_id))
                return
            elif response.is_client_error:
                logger.error(
                    "Received 4xx exception from server with body: {} URL: {} "
                    "book_id: {}".format(response.text, url, book_id))
                raise BookRecommenderApiClientException(
                    "4xx Exception encountered {} for book_id: {}".format(response.text, book_id))
            elif response.is_server_error:
                logger.error(
                    "Received 5xx exception from server with body: {} URL: {} "
                    "book_id: {}".format(response.text, url, book_id))
                raise BookRecommenderApiServerException(
                    "5xx Exception encountered {} for book_id: {}".format(response.text, book_id))
        except httpx.HTTPError as e:
            raise BookRecommenderApiServerException("HTTP Exception encountered: {} for URL {}".format(e, url))

<<<<<<< HEAD
    async def get_already_indexed_books(self, book_ids: List[int]) -> ApiBookExistsBatchResponse:
        """
        Function which will query book_recommender_api to see if we have that book indexed already

        :param book_ids: List of book IDs to check
        :return: List(int) of book_ids that exist from within your input list
        """
        # We can pop all the IDs which already exist from the cache, because that means we have checked them already
        url = f"{self.base_url}/books/batch/exists"
        try:
            request = ApiBookExistsBatchRequest(book_ids=book_ids)
            response = httpx.post(url, json=request.dict())
            if not response.is_error:
                # Find ones which don't exist in our cache, but are already indexed
                return ApiBookExistsBatchResponse(**response.json())
            elif response.status_code == HTTP_429_TOO_MANY_REQUESTS:
                logger.error("Received 429 response code from server. URL: {} ".format(url))
            elif response.is_server_error:
                logger.error(
                    "Received 5xx exception from server with body: {} URL: {} book_ids: {}".format(response.text, url,
                                                                                                   book_ids))
                raise BookRecommenderApiServerException(
                    "5xx Exception encountered {} for book_ids: {}".format(response.text, book_ids))
        except httpx.HTTPError as e:
            logger.error(
                "HTTP Error received {} on URL: {} book_ids: {}".format(e, url, book_ids))
            raise BookRecommenderApiServerException("HTTP Exception encountered: {} for URL {}".format(e, url))


=======
>>>>>>> cccf51e0
    @retry(
        retry=retry_if_exception_type(exception_types=(RetryableException, httpx.ConnectError, httpx.ConnectTimeout)),
        stop=stop_after_attempt(3), wait=wait_fixed(.5))
    async def _make_book_popularity_request(self, book_id: int) -> SingleBookPopularityResponse:
        """
        Function which will return the future of the book popularity request. This is used to make the request
        asynchronously, and then we can gather all the results together.

        :param book_id:
        :return: Future(ApiBookPopularityResponse) Single book popularity response
        """
        async with httpx.AsyncClient() as client:
            url = f"{self.base_url}/users/book-popularity/{book_id}?limit={BOOK_POPULARITY_THRESHOLD}"
            response = await client.get(url)
            if not response.is_error:
                response = UserBookPopularityResponse(**response.json())
                return SingleBookPopularityResponse(book_id=book_id, user_count=response.user_count)
            elif response.status_code in [HTTP_504_GATEWAY_TIMEOUT,
                                          HTTP_503_SERVICE_UNAVAILABLE,
                                          HTTP_429_TOO_MANY_REQUESTS]:
                logging.warning("Retryable http status encountered {}, retrying!".format(response.status_code))
                raise RetryableException()
            else:
                logging.warning("Non retryable http status encountered {} "
                                "when querying for book_id: {} popularity".format(response.status_code, book_id))
                raise NonRetryableException()


def get_book_recommender_api_client_v2(properties: Properties = Depends(get_properties)):
    return BookRecommenderApiClientV2(properties)<|MERGE_RESOLUTION|>--- conflicted
+++ resolved
@@ -9,11 +9,7 @@
 from tenacity import retry, retry_if_exception_type, stop_after_attempt, RetryError, wait_fixed
 
 from src.clients.api_models import ApiBookPopularityResponse, UserBookPopularityResponse, SingleBookPopularityResponse, \
-<<<<<<< HEAD
     BookV1ApiRequest, ApiBookExistsBatchResponse, ApiBookExistsBatchRequest
-=======
-    BookV1ApiRequest
->>>>>>> cccf51e0
 from src.dependencies import Properties
 
 logger = logging.getLogger(__name__)
@@ -108,7 +104,6 @@
         except httpx.HTTPError as e:
             raise BookRecommenderApiServerException("HTTP Exception encountered: {} for URL {}".format(e, url))
 
-<<<<<<< HEAD
     async def get_already_indexed_books(self, book_ids: List[int]) -> ApiBookExistsBatchResponse:
         """
         Function which will query book_recommender_api to see if we have that book indexed already
@@ -138,8 +133,6 @@
             raise BookRecommenderApiServerException("HTTP Exception encountered: {} for URL {}".format(e, url))
 
 
-=======
->>>>>>> cccf51e0
     @retry(
         retry=retry_if_exception_type(exception_types=(RetryableException, httpx.ConnectError, httpx.ConnectTimeout)),
         stop=stop_after_attempt(3), wait=wait_fixed(.5))
